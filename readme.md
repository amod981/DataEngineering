--- conflicted
+++ resolved
@@ -37,19 +37,13 @@
 ```python
 df = spark.read.option("multiLine", True).json("s3://bucket-amod/data/2025-01-03.json")
 df.select(col("preferences.privacy")).show()
-<<<<<<< HEAD
-```
+```
+
 Error:
-```
-=======
-
-
-Boom 💥
-
->>>>>>> 8b6c1845
+
+```
 AnalysisException: No such struct field privacy in theme
 ```
-
 
 Why? Let’s check the schema.
 
@@ -68,7 +62,6 @@
  |    |    |-- mode: string (nullable = true)
  |-- score: long (nullable = true)
  |-- user_id: string (nullable = true)
-<<<<<<< HEAD
 ```
 
 Everything looks great; the code works fine.
@@ -78,13 +71,6 @@
 ### When the Field Goes Missing (`2025-01-03.json`)
 
 ```text
-=======
-
-
-Everything looks great, the code works fine.
-
-When the Field Goes Missing (2025-01-03.json)
->>>>>>> 8b6c1845
 root
  |-- email: string (nullable = true)
  |-- is_active: boolean (nullable = true)
@@ -94,7 +80,6 @@
  |    |    |-- mode: string (nullable = true)
  |-- score: long (nullable = true)
  |-- user_id: string (nullable = true)
-<<<<<<< HEAD
 ```
 
 Notice something? Yup — `privacy` packed its bags and left. Spark didn’t see it in the data, so it left it out. Meanwhile, our code crashes.
@@ -104,9 +89,6 @@
 ## Why Spark Does This
 
 Spark only knows what it sees. If a field is absent in the sample, Spark doesn’t magically add it. And honestly, that’s fair. Imagine Spark trying to read our intentions — that’d be creepier than helpful.
-=======
-
->>>>>>> 8b6c1845
 
 Our code, however, is written assuming `privacy` will always exist. Hence the mismatch.
 
@@ -215,14 +197,10 @@
   ]
 }
 ```
+
 </details>
 
-<<<<<<< HEAD
----
-=======
-
-This gives me a neat JSON schema with privacy included, without me crying over StructType definitions at midnight.
->>>>>>> 8b6c1845
+---
 
 ## DIY Schema Registry (S3)
 
@@ -249,12 +227,7 @@
 df.printSchema()
 ```
 
-<<<<<<< HEAD
 Resulting schema (consistent, with `privacy` retained):
-=======
-
-Resulting schema:
->>>>>>> 8b6c1845
 
 ```text
 root
@@ -267,15 +240,7 @@
  |    |    |-- mode: string (nullable = true)
  |-- score: long (nullable = true)
  |-- user_id: string (nullable = true)
-<<<<<<< HEAD
-```
-=======
-
-
-Now even when privacy is missing from the data, Spark won’t complain. It just shows null. Problem solved.
-
-Wrap Up
->>>>>>> 8b6c1845
+```
 
 Now even when `privacy` is missing from the data, Spark won’t complain — it’ll just be `null`.
 
